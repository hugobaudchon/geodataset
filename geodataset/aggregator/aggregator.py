import json
import warnings
from abc import ABC, abstractmethod
from pathlib import Path
from typing import List, Dict
from warnings import warn

import numpy as np
import pandas as pd
import rasterio
import shapely
from shapely import box, Polygon, MultiPolygon, GeometryCollection
import geopandas as gpd
from tqdm import tqdm

from geodataset.utils import TileNameConvention, apply_affine_transform, COCOGenerator, coco_rle_segmentation_to_polygon


class AggregatorBase(ABC):
    SUPPORTED_NMS_ALGORITHMS = ['iou']  # 'diou'

    def __init__(self,
                 output_path: str or Path,
                 polygons_gdf: gpd.GeoDataFrame,
                 scores_names: List[str],
                 scores_weights: List[float],
                 tiles_extent_gdf: gpd.GeoDataFrame,
                 tile_ids_to_path: dict or None,
                 score_threshold: float = 0.1,
                 nms_threshold: float = 0.8,
                 nms_algorithm: str = 'iou'):

        self.output_path = Path(output_path)
        self.polygons_gdf = polygons_gdf
        self.scores_names = scores_names
        self.scores_weights = scores_weights
        self.tiles_extent_gdf = tiles_extent_gdf
        self.tile_ids_to_path = tile_ids_to_path
        self.score_threshold = score_threshold
        self.nms_threshold = nms_threshold
        self.nms_algorithm = nms_algorithm

        self._check_parameters()
        self._validate_polygons()
        self._prepare_scores()
        self._remove_low_score_polygons()
        self._apply_nms_algorithm()
        self._save_polygons()

    def _check_parameters(self):
        assert self.polygons_gdf.crs, "The provided polygons_gdf doesn't have a CRS."
        assert 'tile_id' in self.polygons_gdf, "The provided polygons_gdf doesn't have a 'tile_id' column."
        assert self.tiles_extent_gdf.crs, "The provided tiles_extent_gdf doesn't have a CRS."
        assert 'tile_id' in self.tiles_extent_gdf, "The provided tiles_extent_gdf doesn't have a 'tile_id' column."
        assert self.nms_algorithm in self.SUPPORTED_NMS_ALGORITHMS, \
            f"The nms_algorithm must be one of {self.SUPPORTED_NMS_ALGORITHMS}. Got {self.nms_algorithm}."

        assert self.output_path.suffix in ['.json', '.geojson'], ("The output_path needs to end with either .json"
                                                                  " (coco output) or .geojson (geopackage output).")

        if self.output_path.suffix == '.json':
            assert self.tile_ids_to_path is not None, \
                "The tile_ids_to_path must be provided to save the polygons in COCO format."

    @staticmethod
    def _from_coco(polygon_type: str,
                   tiles_folder_path: Path,
                   coco_json_path: Path,
                   scores_names: List[str]):

        # Read the JSON file
        with open(coco_json_path, 'r') as f:
            coco_data = json.load(f)

        # Reading the polygons
        tile_ids_to_polygons = {}
        tile_ids_to_scores = {}
        for annotation in coco_data['annotations']:
            image_id = annotation['image_id']

            if polygon_type == 'box':
                xmin = annotation['bbox'][0]
                xmax = annotation['bbox'][0] + annotation['bbox'][2]
                ymin = annotation['bbox'][1]
                ymax = annotation['bbox'][1] + annotation['bbox'][3]
                annotation_polygon = box(xmin, ymin, xmax, ymax)
            elif polygon_type == 'segmentation':
                annotation_polygon = coco_rle_segmentation_to_polygon(annotation['segmentation'])
            else:
                raise Exception(f"The polygon_type '{polygon_type}' is not supported. "
                                f"Supported values are ['box', 'segmentation'].")

            scores = {}
            warn_scores_not_found = []
            for score_name in scores_names:
                if score_name in annotation:
                    scores[score_name] = annotation["score_name"]
                elif ("other_attributes" in annotation
                      and annotation["other_attributes"]
                      and score_name in annotation["other_attributes"]):
                    scores[score_name] = annotation["other_attributes"][score_name]
                else:
                    scores[score_name] = 0
                    warn_scores_not_found.append(score_name)

            if len(warn_scores_not_found) > 0:
                warn(f"The following scores keys could not be found in the annotation, or in the 'other_attributes' key"
                     f" of the annotation: {warn_scores_not_found}")

            if image_id in tile_ids_to_polygons:
                tile_ids_to_polygons[image_id].append(annotation_polygon)
                for score_name in scores.keys():
                    tile_ids_to_scores[image_id][score_name].append(scores[score_name])
            else:
                tile_ids_to_polygons[image_id] = [annotation_polygon]
                tile_ids_to_scores[image_id] = {score_name: [scores[score_name]] for score_name in scores.keys()}

        tile_ids_to_path = {}
        for image in coco_data['images']:
            image_path = tiles_folder_path / image['file_name']
            assert image_path.exists(), (f"Could not find the tile '{image['file_name']}'"
                                         f" in tiles_folder_path='{tiles_folder_path}'")
            tile_ids_to_path[image['id']] = image_path

        all_polygons_gdf, all_tiles_extents_gdf = AggregatorBase._prepare_polygons(
            tile_ids_to_path=tile_ids_to_path,
            tile_ids_to_polygons=tile_ids_to_polygons,
            tile_ids_to_scores=tile_ids_to_scores)

        return all_polygons_gdf, all_tiles_extents_gdf, tile_ids_to_path

    @classmethod
    def from_polygons(cls,
                      output_path: Path,
                      tiles_paths: List[Path],
                      polygons: List[List[Polygon]],
                      scores: List[List[float]] or Dict[str, List[List[float]]],
                      scores_weights: Dict[str, float] = None,
                      score_threshold: float = 0.1,
                      nms_threshold: float = 0.8,
                      nms_algorithm: str = 'iou'):

        """
        Instanciate and run an Aggregator from a list of polygons for each tile.

        Parameters
        ----------
        output_path: str or Path
            The filename where to save the aggregated polygons.
            '.gpkg', '.geojson' are supported, as well as '.json' for COCO format.
        tiles_paths: List[Path]
            The list of paths to the tiles.
        polygons: List[List[Polygon]]
            A list of lists of polygons, where each list of polygons corresponds to a tile.
        scores: List[List[float]] or Dict[str, List[List[float]]]
            It can be a list of lists of floats if only 1 set of scores is passed, where each list of floats corresponds
            to a tile.

            It can also be a dictionary of lists of lists of floats if multiple types of scores are passed, example::

                {
                    'detection_score': [[0.1, 0.2, ...], [0.2, 0.5, ...], ...],
                    'segmentation_score': [[0.4, 0.2, ...], [0.8, 0.9, ...], ...]
                }

            This is useful if you have multiple scores for each polygon, such as detection confidence score and
            segmentation confidence score.
        scores_weights: Dict[str, float]
            The weights to apply to each score column in the polygons_gdf. Weights are exponents.
            Only used if 'scores' is a dict and has more than 1 key (more than 1 set of scores).
            There keys of the dict should be the same as the keys of the 'scores' dict.

            The equation is::

                score = (score1 ** weight1) * (score2 ** weight2) * ...
        score_threshold: float
            The threshold under which polygons will be removed.
        nms_threshold: float
            The threshold for the Non-Maximum Suppression algorithm.
        nms_algorithm: str
            The Non-Maximum Suppression algorithm to use. Supported values are ['iou'].

        Returns
        -------
        AggregatorBase instance (DetectorAggregator or SegmentationAggregator...)
        """

        assert len(tiles_paths) == len(polygons), ("The number of tiles_paths must be equal than the number of lists "
                                                   "in polygons (one list of polygons per tile).")

        ids = list(range(len(tiles_paths)))
        tile_ids_to_path = {k: v for k, v in zip(ids, tiles_paths)}
        tile_ids_to_polygons = {k: v for k, v in zip(ids, polygons)}

        if type(scores) is list:
            scores = {'score': scores}

        if scores_weights:
            assert set(scores_weights.keys()) == set(scores.keys()), ("The scores_weights keys must be "
                                                                      "the same as the scores keys.")
            assert all([w >= 1.0 for w in scores_weights.values()]), "All scores_weights values should be > 1."

        else:
            scores_weights = {score_name: 1 for score_name in scores.keys()} if type(scores) is dict else {'score': 1}

        tile_ids_to_scores = {}
        for tile_id in ids:
            id_scores = {}
            for score_name, score_values in scores.items():
                id_scores[score_name] = score_values[tile_id]
            tile_ids_to_scores[tile_id] = id_scores

        all_polygons_gdf, all_tiles_extents_gdf = AggregatorBase._prepare_polygons(
            tile_ids_to_path=tile_ids_to_path,
            tile_ids_to_polygons=tile_ids_to_polygons,
            tile_ids_to_scores=tile_ids_to_scores)

        return cls(output_path=output_path,
                   polygons_gdf=all_polygons_gdf,
                   scores_names=list(scores.keys()),
                   scores_weights=[scores_weights[score_name] for score_name in scores.keys()],
                   tiles_extent_gdf=all_tiles_extents_gdf,
                   score_threshold=score_threshold,
                   nms_threshold=nms_threshold,
                   nms_algorithm=nms_algorithm,
                   tile_ids_to_path=tile_ids_to_path)

    @staticmethod
    def _prepare_polygons(tile_ids_to_path: dict, tile_ids_to_polygons: dict, tile_ids_to_scores: dict):
        images_without_crs = 0
        all_gdfs_polygons = []
        all_gdfs_tiles_extents = []
        for tile_id in tile_ids_to_polygons.keys():
            image_path = tile_ids_to_path[tile_id]

            src = rasterio.open(image_path)

            if not src.crs or not src.transform:
                images_without_crs += 1
                continue

            # Making sure the Tile respects the convention
            TileNameConvention.parse_name(Path(image_path).name)

            gdf_polygons = gpd.GeoDataFrame(geometry=tile_ids_to_polygons[tile_id])
            gdf_polygons['geometry'] = gdf_polygons['geometry'].astype(object).apply(
                lambda geom: apply_affine_transform(geom, src.transform)
            )
            gdf_polygons.crs = src.crs
            gdf_polygons['tile_id'] = tile_id
            for score_name in tile_ids_to_scores[tile_id].keys():
                gdf_polygons[score_name] = tile_ids_to_scores[tile_id][score_name]
            all_gdfs_polygons.append(gdf_polygons)

            bounds = src.bounds
            # Create a polygon from the bounds
            tile_extent_polygon = Polygon([
                (bounds.left, bounds.bottom),
                (bounds.left, bounds.top),
                (bounds.right, bounds.top),
                (bounds.right, bounds.bottom)
            ])
            gdf_tile_extent = gpd.GeoDataFrame(geometry=[tile_extent_polygon], crs=src.crs)
            gdf_tile_extent['tile_id'] = tile_id
            all_gdfs_tiles_extents.append(gdf_tile_extent)

        if images_without_crs > 0:
            warn(f"The aggregator skipped {images_without_crs} tiles without a CRS or transform.")

        tiles_crs = [gdf.crs for gdf in all_gdfs_tiles_extents]
        n_crs = len(set(tiles_crs))
        if n_crs > 1:
            common_crs = tiles_crs[0].crs
            warn(f"Multiple CRS were detected (n={n_crs}), so re-projecting all polygons of all tiles to the"
                 f" same common CRS '{common_crs}', chosen from one of the tiles.")
            all_gdfs_polygons = [gdf.to_crs(common_crs) for gdf in all_gdfs_polygons if gdf.crs != common_crs]
            all_gdfs_tiles_extents = [gdf.to_crs(common_crs) for gdf in all_gdfs_tiles_extents if gdf.crs != common_crs]

        all_polygons_gdf = gpd.GeoDataFrame(pd.concat(all_gdfs_polygons, ignore_index=True))
        all_tiles_extents_gdf = gpd.GeoDataFrame(pd.concat(all_gdfs_tiles_extents, ignore_index=True))

        return all_polygons_gdf, all_tiles_extents_gdf

    def _validate_polygons(self):
        def fix_geometry(geom):
            if not geom.is_valid:
                fixed_geom = geom.buffer(0)
                return fixed_geom
            return geom

        self.polygons_gdf['geometry'] = self.polygons_gdf['geometry'].astype(object).apply(fix_geometry)

    def _prepare_scores(self):
        self.polygons_gdf['score'] = [(s if s else 0) ** self.scores_weights[0] for s in
                                      self.polygons_gdf[self.scores_names[0]]]
        for score_name, score_weight in zip(self.scores_names[1:], self.scores_weights[1:]):
            self.polygons_gdf['score'] *= [(s if s else 0) ** score_weight for s in self.polygons_gdf[score_name]]

        # normalize the 'score' column between 0 and 1
        self.polygons_gdf['score'] = (self.polygons_gdf['score'] - self.polygons_gdf['score'].min()) / \
                                     (self.polygons_gdf['score'].max() - self.polygons_gdf['score'].min())

    def _remove_low_score_polygons(self):
        if self.score_threshold:
            if "score" in self.polygons_gdf and self.polygons_gdf["score"].any():
                n_before = len(self.polygons_gdf)
                self.polygons_gdf.drop(self.polygons_gdf[self.polygons_gdf["score"] < self.score_threshold].index,
                                       inplace=True)
                n_after = len(self.polygons_gdf)
                print(f"Removed {n_before - n_after} out of {n_before} polygons"
                      f" as they were under the score_threshold={self.score_threshold}.")
            else:
                warn(f"Could not apply score_threshold={self.score_threshold} as scores were not found"
                     f" in the polygons_gdf. If you instanced the Aggregator from a COCO file,"
                     f" please make sure that ALL annotations have a 'score' key or a ['other_attributes']['score']"
                     f" nested keys. If you instanced the Aggregator from a list of polygons for each tile,"
                     f" make sure you also pass the associated list of scores for each tile.")

    @staticmethod
    def _calculate_iou_for_geometry(gdf, geometry):
        """
        Calculate the IoU between a single geometry and all geometries in a GeoDataFrame.

        Parameters:
        - gdf: A GeoDataFrame containing multiple geometries.
        - geometry: A single geometry to compare.

        Returns:
        - A pandas Series containing the IoU values between the single_row geometry and each geometry in gdf.
        """
        # Calculate intersection areas
        intersections = gdf.geometry.intersection(geometry).area

        # Calculate union areas
        unions = gdf.geometry.area + geometry.area - intersections

        # Calculate IoU values
        iou_values = intersections / unions

        return iou_values

    @staticmethod
    def _calculate_centroid_distance(gdf, geometry):
        """
        Calculate the distance between the centroid of each geometry in a GeoDataFrame and another single geometry.

        Parameters:
        - gdf: A GeoDataFrame containing multiple geometries with a 'centroid' column.
        - geometry: A single geometry to compare.

        Returns:
        - A pandas Series containing the distance values between the centroid of each geometry in gdf and the given geometry.
        """
        # Ensure the 'centroid' column exists, calculate if not present
        if 'centroid' not in gdf.columns:
            gdf['centroid'] = gdf.geometry.centroid

        # Calculate the centroid of the provided geometry
        geometry_centroid = geometry.centroid

        # Calculate distances
        distances = gdf['centroid'].distance(geometry_centroid)

        return distances

    def _apply_nms_algorithm(self):
        n_before = len(self.polygons_gdf)
        if self.nms_algorithm == "iou":
            self._apply_iou_nms_algorithm()
        if self.nms_algorithm == "diou":
            self._apply_diou_nms_algorithm()

            # TODO add support for adapative-nms: https://arxiv.org/pdf/1904.03629.pdf

        n_after = len(self.polygons_gdf)
        print(f"Removed {n_before - n_after} out of {n_before} polygons"
              f" by applying the Non-Maximum Suppression-{self.nms_algorithm} algorithm.")

    @abstractmethod
    def _apply_iou_nms_algorithm(self):
        pass

    @abstractmethod
    def _apply_diou_nms_algorithm(self):
        pass

    def _save_polygons(self):
        self.output_path.parent.mkdir(parents=True, exist_ok=True)

        if self.output_path.suffix == '.geojson':
            self.polygons_gdf.to_file(str(self.output_path), driver="GeoJSON")
        elif self.output_path.suffix == '.gpkg':
            self.polygons_gdf.to_file(str(self.output_path), driver="GPKG")
        elif self.output_path.suffix == '.json':
            tiles_ids = self.polygons_gdf['tile_id'].unique()

            other_attributes = []
            for tile_id in tiles_ids:
                tile_scores = []
                for label_index in self.polygons_gdf[self.polygons_gdf['tile_id'] == tile_id].index:
                    label_data = self.polygons_gdf.loc[label_index]
                    label_scores = {score_name: label_data[score_name] for score_name in self.scores_names}
                    label_scores['score'] = label_data['score']
                    tile_scores.append(label_scores)

                other_attributes.append(tile_scores)

            coco_generator = COCOGenerator(
                description=f"Aggregated polygons from multiple tiles.",
                tiles_paths=[self.tile_ids_to_path[tile_id] for tile_id in tiles_ids],
                polygons=[self._apply_inverse_transform(
                    polygons=self.polygons_gdf[self.polygons_gdf['tile_id'] == tile_id]['geometry'].tolist(),
                    tile_path=self.tile_ids_to_path[tile_id]) for tile_id in tiles_ids],
                scores=None,  # Using other_attributes instead
                categories=None,  # TODO add support for categories
                other_attributes=other_attributes,
                output_path=self.output_path,
                use_rle_for_labels=True,  # TODO make this a parameter to the class
                n_workers=5,  # TODO make this a parameter to the class
                coco_categories_list=None  # TODO make this a parameter to the class
            )
            coco_generator.generate_coco()
        else:
            raise Exception(
                "The output_path needs to end with either .json (coco output) or .geojson (geopackage output).")
        print(f"Saved {len(self.polygons_gdf)} polygons in file '{self.output_path}'.")

    @staticmethod
    def _apply_inverse_transform(polygons: List[Polygon], tile_path: Path):
        src = rasterio.open(tile_path)
        inverse_transform = ~src.transform
        polygons = [apply_affine_transform(polygon, inverse_transform) for polygon in polygons]
        return polygons


class DetectorAggregator(AggregatorBase):
    """
    Class to aggregate detection polygons from multiple tiles, with different pixel coordinate systems,
    into a single GeoDataFrame with a common CRS, applying the Non-Maximum Suppression (NMS) algorithm.

    This class should be instantiated using the 'from_coco' or 'from_polygons' class methods.
    """

    def __init__(self,
                 output_path: str or Path,
                 polygons_gdf: gpd.GeoDataFrame,
                 scores_names: List[str],
                 scores_weights: List[float],
                 tiles_extent_gdf: gpd.GeoDataFrame,
                 tile_ids_to_path: dict or None,
                 score_threshold: float = 0.1,
                 nms_threshold: float = 0.8,
                 nms_algorithm: str = 'iou'
                 ):
        super().__init__(output_path=output_path,
                         polygons_gdf=polygons_gdf,
                         scores_names=scores_names,
                         scores_weights=scores_weights,
                         tiles_extent_gdf=tiles_extent_gdf,
                         tile_ids_to_path=tile_ids_to_path,
                         score_threshold=score_threshold,
                         nms_threshold=nms_threshold,
                         nms_algorithm=nms_algorithm)

    @classmethod
    def from_coco(cls,
                  output_path: Path,
                  tiles_folder_path: Path,
                  coco_json_path: Path,
                  scores_names: List[str] = None,
                  scores_weights: List[float] = None,
                  score_threshold: float = 0.1,
                  nms_threshold: float = 0.8,
                  nms_algorithm: str = 'iou'):

        """
        Instanciate and run a DetectorAggregator from a COCO JSON file.
        The polygons will be read from the coco_json_path, and the tiles will be read from the tiles_folder_path.

        Parameters
        ----------
        output_path: str or Path
            The filename where to save the aggregated polygons.
            '.gpkg', '.geojson' are supported, as well as '.json' for COCO format.
        tiles_folder_path: Path
            The folder where the tiles are stored.
        coco_json_path: Path
            The path to the COCO JSON file.
        scores_names: List[str]
            The names of the attributes in the COCO file annotations which should be used as scores.
            The code will look directly in the COCO annotations for these keys,
            and will also look in the 'other_attributes' key if the key is not found directly in the annotation.

            For example, if score_names = ['detection_score'], the 'detection_score' attribute can be in 2 different
            places in each COCO annotation::

                "annotations": [
                    {
                        "id": 1,
                        "image_id": 1,
                        "category_id": 1,
                        "segmentation": {
                            "counts": "eNpjYBBgUD8rgjQmInZMmB0A",
                            "size": [224, 224]
                        },
                        "area": 10000.0,
                        "bbox": [100.0, 100.0, 100.0, 100.0],
                        "iscrowd": 0,
                        "detection_score": 0.8      # <- directly in the annotation
                        "other_attributes": {
                            "detection_score": 0.8  # <- in the 'other_attributes' key
                        }
                    },
                    ...
                ]

        scores_weights: List[float]
            The weights to apply to each score column in the polygons_gdf. Weights are exponents.
            There should be as many weights as there are scores_names.

            The equation is::

                score = (score1 ** weight1) * (score2 ** weight2) * ...
        score_threshold: float
            The threshold under which polygons will be removed.
        nms_threshold: float
            The threshold for the Non-Maximum Suppression algorithm.
        nms_algorithm: str
            The NMS algorithm to use. Only 'iou' is currently supported.

        Returns
        -------
        DetectorAggregator
        """

        if scores_names is None:
            scores_names = ['score']

        if scores_weights:
            assert len(scores_names) == len(scores_weights), ("The scores_weights must have "
                                                              "the same length as the scores_names.")
        else:
            scores_weights = [1,] * len(scores_names)

        all_polygons_gdf, all_tiles_extents_gdf, tile_ids_to_path = cls._from_coco(
            polygon_type='box',
            tiles_folder_path=tiles_folder_path,
            coco_json_path=coco_json_path,
            scores_names=scores_names
        )

        return cls(output_path=output_path,
                   polygons_gdf=all_polygons_gdf,
                   scores_names=scores_names,
                   scores_weights=scores_weights,
                   tiles_extent_gdf=all_tiles_extents_gdf,
                   score_threshold=score_threshold,
                   nms_threshold=nms_threshold,
                   nms_algorithm=nms_algorithm,
                   tile_ids_to_path=tile_ids_to_path)

    def _apply_iou_nms_algorithm(self):
        gdf = self.polygons_gdf.copy()
        gdf.sort_values(by='score', ascending=False, inplace=True)

        intersect_gdf = gpd.sjoin(gdf, gdf, how='inner', predicate='intersects')
        intersect_gdf = intersect_gdf[intersect_gdf.index != intersect_gdf['index_right']]
        intersect_gdf_ids = intersect_gdf.groupby(intersect_gdf.index)['index_right'].unique()

        skip_ids = set()
        id_to_final_polygon = {}
        progress = tqdm(total=len(gdf), desc="Applying NMS-iou algorithm")
        for current_id in gdf.index:
            current = gdf.loc[current_id]
            progress.update(1)
            if current_id in skip_ids:
                continue
            if current.geometry.area == 0:
                skip_ids.add(current_id)
                continue
            if current_id in intersect_gdf_ids.index:
                intersecting_geometries_ids = intersect_gdf_ids.loc[current_id]
                intersecting_geometries_ids = [g_id for g_id in intersecting_geometries_ids if g_id not in skip_ids]
                ious = self._calculate_iou_for_geometry(gdf.loc[intersecting_geometries_ids], current.geometry)
                skip_ids.update(list(ious[ious > self.nms_threshold].index))

            id_to_final_polygon[current_id] = current.geometry
            skip_ids.add(current_id)

        keep_ids = list(id_to_final_polygon.keys())
        final_polygons = gpd.GeoDataFrame(geometry=[id_to_final_polygon[k] for k in keep_ids],
                                          index=keep_ids)

        progress.close()

        self.polygons_gdf.loc[final_polygons.index, 'geometry'] = final_polygons['geometry']
        drop_ids = list(skip_ids - set(keep_ids))
        self.polygons_gdf.drop(drop_ids, inplace=True, errors="ignore")

    def _apply_diou_nms_algorithm(self):
        raise NotImplementedError("This algorithm has to be updated to follow the optimizations made for iou_nms.")

        gdf = self.polygons_gdf.copy()
        gdf.sort_values(by='score', ascending=False, inplace=True)

        gdf["centroid"] = gdf.geometry.centroid
        max_distance = np.sqrt(((gdf.total_bounds[2] - gdf.total_bounds[0]) ** 2 +
                                (gdf.total_bounds[3] - gdf.total_bounds[1]) ** 2))

        intersect_gdf = gpd.sjoin(gdf, gdf, how='inner', predicate='intersects')
        intersect_gdf = intersect_gdf[intersect_gdf.index != intersect_gdf['index_right']]

        keep_ids = set()
        skip_ids = set()
        progress = tqdm(total=len(gdf), desc="Applying NMS-diou algorithm")
        while not gdf.empty:
            current = gdf.iloc[0]
            current_id = gdf.index[0]
            progress.update(1)
            if current_id in skip_ids:
                gdf.drop(current_id, inplace=True, errors="ignore")
                continue
            if len(gdf) > 1:
                intersecting_geometries_ids = intersect_gdf[intersect_gdf.index == current_id]['index_right'].unique()
                intersecting_geometries_ids = [g_id for g_id in intersecting_geometries_ids if g_id not in skip_ids]
                ious = self._calculate_iou_for_geometry(gdf.loc[intersecting_geometries_ids], current.geometry)
                center_dists = self._calculate_centroid_distance(gdf.loc[intersecting_geometries_ids], current.geometry)
                dious = ious - (center_dists / max_distance) ** 2
                skip_ids.update(list(dious[dious > self.nms_threshold].index))

            keep_ids.add(current_id)
            skip_ids.add(current_id)
            gdf.drop(current_id, inplace=True, errors="ignore")

        progress.close()
        drop_ids = list(skip_ids - keep_ids)
        self.polygons_gdf.drop(drop_ids, inplace=True, errors="ignore")


class SegmentationAggregator(AggregatorBase):
    """
    Class to aggregate segmentation polygons from multiple tiles, with different pixel coordinate systems,
    into a single GeoDataFrame with a common CRS, applying the Non-Maximum Suppression (NMS) algorithm.

    This class should be instantiated using the 'from_coco' or 'from_polygons' class methods.
    """
    def __init__(self,
                 output_path: Path,
                 polygons_gdf: gpd.GeoDataFrame,
                 scores_names: List[str],
                 scores_weights: List[float],
                 tiles_extent_gdf: gpd.GeoDataFrame,
                 tile_ids_to_path: dict or None,
                 score_threshold: float = 0.1,
                 nms_threshold: float = 0.8,
                 nms_algorithm: str = 'iou',
                 best_geom_keep_area_ratio: float = 0.8
                 ):

        self.best_geom_keep_area_ratio = best_geom_keep_area_ratio

        super().__init__(output_path=output_path,
                         polygons_gdf=polygons_gdf,
                         scores_names=scores_names,
                         scores_weights=scores_weights,
                         tiles_extent_gdf=tiles_extent_gdf,
                         tile_ids_to_path=tile_ids_to_path,
                         score_threshold=score_threshold,
                         nms_threshold=nms_threshold,
                         nms_algorithm=nms_algorithm)

    @classmethod
    def from_coco(cls,
                  output_path: Path,
                  tiles_folder_path: Path,
                  coco_json_path: Path,
                  scores_names: List[str] = None,
                  scores_weights: List[float] = None,
                  score_threshold: float = 0.1,
                  nms_threshold: float = 0.8,
                  nms_algorithm: str = 'iou'):

        """
        Instanciate and run a SegmentationAggregator from a COCO JSON file.
        The polygons will be read from the coco_json_path, and the tiles will be read from the tiles_folder_path.

        Parameters
        ----------
        output_path: str or Path
            The filename where to save the aggregated polygons.
            '.gpkg', '.geojson' are supported, as well as '.json' for COCO format.
        tiles_folder_path: Path
            The folder where the tiles are stored.
        coco_json_path: Path
            The path to the COCO JSON file.
        scores_names: List[str]
            The names of the attributes in the COCO file annotations which should be used as scores.
            The code will look directly in the COCO annotations for these keys,
            and will also look in the 'other_attributes' key if the key is not found directly in the annotation.

            For example, if score_names = ['segmentation_score'], the 'segmentation_score' attribute can be in 2
            different places in each COCO annotation::

                "annotations": [
                    {
                        "id": 1,
                        "image_id": 1,
                        "category_id": 1,
                        "segmentation": {
                            "counts": "eNpjYBBgUD8rgjQmInZMmB0A",
                            "size": [224, 224]
                        },
                        "area": 10000.0,
                        "bbox": [100.0, 100.0, 100.0, 100.0],
                        "iscrowd": 0,
                        "segmentation_score": 0.8      # <- directly in the annotation
                        "other_attributes": {
                            "segmentation_score": 0.8  # <- in the 'other_attributes' key
                        }
                    },
                    ...
                ]

        scores_weights: List[float]
            The weights to apply to each score column in the polygons_gdf. Weights are exponents.
            There should be as many weights as there are scores_names.
            This is only useful if there are more than 1 set of scores.

            The equation is:

            score = (score1 ** weight1) * (score2 ** weight2) * ...
        score_threshold: float
            The threshold under which polygons will be removed.
        nms_threshold: float
            The threshold for the Non-Maximum Suppression algorithm.
        nms_algorithm: str
            The NMS algorithm to use. Only 'iou' is currently supported.

        Returns
        -------
        SegmentationAggregator
        """

        if scores_names is None:
            scores_names = ['score']

        if scores_weights:
            assert len(scores_names) == len(scores_weights), ("The scores_weights must have "
                                                              "the same length as the scores_names.")
        else:
            scores_weights = [1,] * len(scores_names)

        all_polygons_gdf, all_tiles_extents_gdf, tile_ids_to_path = cls._from_coco(
            polygon_type='segmentation',
            tiles_folder_path=tiles_folder_path,
            coco_json_path=coco_json_path,
            scores_names=scores_names
        )

        return cls(output_path=output_path,
                   polygons_gdf=all_polygons_gdf,
                   scores_names=scores_names,
                   scores_weights=scores_weights,
                   tiles_extent_gdf=all_tiles_extents_gdf,
                   score_threshold=score_threshold,
                   nms_threshold=nms_threshold,
                   nms_algorithm=nms_algorithm,
                   tile_ids_to_path=tile_ids_to_path)

    def _apply_iou_nms_algorithm(self):
        gdf = self.polygons_gdf.copy()
        gdf.sort_values(by='score', ascending=False, inplace=True)

        gdf['geometry'] = gdf['geometry'].astype(object).apply(lambda x: self._check_geometry_collection(x))
        gdf['geometry'] = gdf['geometry'].astype(object).apply(lambda x: self._check_remove_bad_geometries(x))
        gdf = gdf[gdf['geometry'].notnull()]

        intersect_gdf = gpd.sjoin(gdf, gdf, how='inner', predicate='intersects')
        intersect_gdf = intersect_gdf[intersect_gdf.index != intersect_gdf['index_right']]
        intersect_gdf_ids = intersect_gdf.groupby(intersect_gdf.index)['index_right'].unique()

        skip_ids = set()
        id_to_final_polygon = {}
        progress = tqdm(total=len(gdf), desc="Applying NMS-iou algorithm")
        for current_id in gdf.index:
            current = gdf.loc[current_id]
            progress.update(1)
            if current_id in skip_ids:
                continue

            if current_id in intersect_gdf_ids.index:
                intersecting_geometries_ids = intersect_gdf_ids.loc[current_id]
                intersecting_geometries_ids = [g_id for g_id in intersecting_geometries_ids if g_id not in skip_ids]
                if len(intersecting_geometries_ids) != 0:
                    for g_id in intersecting_geometries_ids:
                        # We have to re-compute the IOU as intersect_gdf might not be up-to-date anymore after some polygons were modified in previous iterations.
                        with warnings.catch_warnings(record=True) as w:
                            gdf.at[current_id, 'geometry'] = self._check_geometry_collection(
                                gdf.at[current_id, 'geometry'])
                            try:
                                intersection = gdf.at[current_id, 'geometry'].intersection(gdf.at[g_id, 'geometry'])
                            except shapely.errors.GEOSException:
                                # 'invalid value encountered in intersection'
                                print('* Skipped polygon matching ids {}/{} for shapely intersection error. *'.format(current_id, g_id))

                        intersection = self._check_geometry_collection(intersection)

                        if not self._check_remove_bad_geometries(intersection):
                            continue

                        # Instead of using IOU in the SegmenterAggregator, we only look at the intersection area over the lower-scored geometry area
                        updated_intersection_over_geom_area = intersection.area / gdf.at[g_id, 'geometry'].area
                        if updated_intersection_over_geom_area > self.nms_threshold:
                            skip_ids.add(g_id)
                        else:
<<<<<<< HEAD
                            gdf.at[current_id, 'geometry'] = gdf.at[current_id, 'geometry'].union(intersection)
                            new_geometry = gdf.at[g_id, 'geometry'].difference(intersection)
                            new_geometry = self._check_geometry_collection(new_geometry)
=======
                            try:
                                gdf.at[current_id, 'geometry'] = gdf.at[current_id, 'geometry'].union(intersection)
                                new_geometry = gdf.at[g_id, 'geometry'].difference(intersection)
                            except shapely.errors.GEOSException:
                                # 'TopologyException: found non-noded intersection'
                                print('* Skipped polygon union between {} and {} '
                                      'for shapely union error. *'.format(current_id, g_id))

                            new_geometry = self.check_geometry_collection(new_geometry)
>>>>>>> 41c88a42

                            if not new_geometry.is_valid:
                                new_geometry = new_geometry.buffer(0)

                            if new_geometry.geom_type == 'MultiPolygon':
                                # If the largest Polygon represent more than 80% of the total area, we only keep that Polygon
                                largest_polygon = max(new_geometry.geoms, key=lambda x: x.area)
                                if largest_polygon.area / new_geometry.area > self.best_geom_keep_area_ratio:
                                    gdf.at[g_id, 'geometry'] = largest_polygon
                                else:
                                    skip_ids.add(g_id)
                            elif new_geometry.area > 0:
                                gdf.at[g_id, 'geometry'] = new_geometry
                            else:
                                skip_ids.add(g_id)

            id_to_final_polygon[current_id] = current.geometry
            skip_ids.add(current_id)

        keep_ids = list(id_to_final_polygon.keys())
        final_polygons = gpd.GeoDataFrame(geometry=[id_to_final_polygon[k] for k in keep_ids],
                                          index=keep_ids)

        progress.close()

        self.polygons_gdf.loc[final_polygons.index, 'geometry'] = final_polygons['geometry']
        drop_ids = list(skip_ids - set(keep_ids))
        self.polygons_gdf.drop(drop_ids, inplace=True, errors="ignore")

    def _apply_diou_nms_algorithm(self):
        raise NotImplementedError("The DIOU NMS algorithm has to be implemented for polygon_type='segmentation'.")

    @staticmethod
    def _check_remove_bad_geometries(geometry):
        if not geometry.is_valid or geometry.area == 0:
            return None
        else:
            return geometry

    @staticmethod
    def _check_geometry_collection(geometry: shapely.Geometry):
        if geometry.geom_type == 'GeometryCollection':
            final_geoms = []
            # Iterate through each geometry in the collection
            for geom in geometry.geoms:
                if geom.geom_type == 'Polygon':
                    final_geoms.append(geom)
                elif geom.geom_type == 'LineString':
                    # Check if the LineString is closed and can be considered a polygon
                    if geom.is_ring:
                        # Convert the LineString to a Polygon
                        final_geoms.append(Polygon(geom))
            return MultiPolygon(final_geoms)
        else:
            return geometry<|MERGE_RESOLUTION|>--- conflicted
+++ resolved
@@ -813,11 +813,6 @@
                         if updated_intersection_over_geom_area > self.nms_threshold:
                             skip_ids.add(g_id)
                         else:
-<<<<<<< HEAD
-                            gdf.at[current_id, 'geometry'] = gdf.at[current_id, 'geometry'].union(intersection)
-                            new_geometry = gdf.at[g_id, 'geometry'].difference(intersection)
-                            new_geometry = self._check_geometry_collection(new_geometry)
-=======
                             try:
                                 gdf.at[current_id, 'geometry'] = gdf.at[current_id, 'geometry'].union(intersection)
                                 new_geometry = gdf.at[g_id, 'geometry'].difference(intersection)
@@ -827,7 +822,6 @@
                                       'for shapely union error. *'.format(current_id, g_id))
 
                             new_geometry = self.check_geometry_collection(new_geometry)
->>>>>>> 41c88a42
 
                             if not new_geometry.is_valid:
                                 new_geometry = new_geometry.buffer(0)
