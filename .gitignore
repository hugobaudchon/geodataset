# Byte-compiled / optimized / DLL files
__pycache__/
*.py[cod]
*$py.class

# C extensions
*.so

# Distribution / packaging
.Python
build/
develop-eggs/
dist/
downloads/
eggs/
.eggs/
lib/
lib64/
parts/
sdist/
var/
wheels/
share/python-wheels/
*.egg-info/
.installed.cfg
*.egg
MANIFEST

# PyInstaller
#  Usually these files are written by a python script from a template
#  before PyInstaller builds the exe, so as to inject date/other infos into it.
*.manifest
*.spec

# Installer logs
pip-log.txt
pip-delete-this-directory.txt

# Unit test / coverage reports
htmlcov/
.tox/
.nox/
.coverage
.coverage.*
.cache
nosetests.xml
coverage.xml
*.cover
*.py,cover
.hypothesis/
.pytest_cache/
cover/

# Translations
*.mo
*.pot

# Django stuff:
*.log
local_settings.py
db.sqlite3
db.sqlite3-journal

# Flask stuff:
instance/
.webassets-cache

# Scrapy stuff:
.scrapy

# Sphinx documentation
docs/_build/

# PyBuilder
.pybuilder/
target/

# Jupyter Notebook
.ipynb_checkpoints

# IPython
profile_default/
ipython_config.py

# pyenv
#   For a library or package, you might want to ignore these files since the code is
#   intended to run in multiple environments; otherwise, check them in:
# .python-version

# pipenv
#   According to pypa/pipenv#598, it is recommended to include Pipfile.lock in version control.
#   However, in case of collaboration, if having platform-specific dependencies or dependencies
#   having no cross-platform support, pipenv may install dependencies that don't work, or not
#   install all needed dependencies.
#Pipfile.lock

# poetry
#   Similar to Pipfile.lock, it is generally recommended to include poetry.lock in version control.
#   This is especially recommended for binary packages to ensure reproducibility, and is more
#   commonly ignored for libraries.
#   https://python-poetry.org/docs/basic-usage/#commit-your-poetrylock-file-to-version-control
#poetry.lock

# pdm
#   Similar to Pipfile.lock, it is generally recommended to include pdm.lock in version control.
#pdm.lock
#   pdm stores project-wide configurations in .pdm.toml, but it is recommended to not include it
#   in version control.
#   https://pdm.fming.dev/#use-with-ide
.pdm.toml

# PEP 582; used by e.g. github.com/David-OConnor/pyflow and github.com/pdm-project/pdm
__pypackages__/

# Celery stuff
celerybeat-schedule
celerybeat.pid

# SageMath parsed files
*.sage.py

# Environments
.env
.venv
env/
venv/
ENV/
env.bak/
venv.bak/

# Spyder project settings
.spyderproject
.spyproject

# Rope project settings
.ropeproject

# mkdocs documentation
/site

# mypy
.mypy_cache/
.dmypy.json
dmypy.json

# Pyre type checker
.pyre/

# pytype static type analyzer
.pytype/

# Cython debug symbols
cython_debug/

# PyCharm
#  JetBrains specific template is maintained in a separate JetBrains.gitignore that can
#  be found at https://github.com/github/gitignore/blob/main/Global/JetBrains.gitignore
#  and can be added to the global gitignore or merged into this file.  For a more nuclear
#  option (not recommended) you can uncomment the following to ignore the entire idea folder.
#.idea/

<<<<<<< HEAD
# Temporary files
*~
*#
=======
# ruff cache
.ruff/
.ruff_cache/
>>>>>>> d5ef9032
<|MERGE_RESOLUTION|>--- conflicted
+++ resolved
@@ -159,12 +159,9 @@
 #  option (not recommended) you can uncomment the following to ignore the entire idea folder.
 #.idea/
 
-<<<<<<< HEAD
 # Temporary files
 *~
 *#
-=======
 # ruff cache
 .ruff/
-.ruff_cache/
->>>>>>> d5ef9032
+.ruff_cache/